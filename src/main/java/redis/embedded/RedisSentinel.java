--- conflicted
+++ resolved
@@ -12,15 +12,11 @@
 import java.util.regex.Pattern;
 
 public class RedisSentinel extends AbstractRedisInstance {
-<<<<<<< HEAD
-    private static final String REDIS_READY_PATTERN = ".*Sentinel ID is.*";
-=======
     private static final Pattern REDIS_READY_PATTERN = Pattern.compile(
             "(?:Sentinel ID is)" +  // 3.2.1, 4.0.2
             "|(?:Sentinel runid is)" // 2.8.24
     );
 
->>>>>>> 4111dcf4
     public RedisSentinel(List<String> args, int port) {
         super(port);
         this.args = new ArrayList<>(args);
